__version__ = "0.1.0"

# import stuff we want to be available in eval by default:
import argparse
import math
import re
from inspect import getmembers, isbuiltin
from typing import Iterator

from pysam import VariantFile, VariantRecord

globals_whitelist = {
    **{
        "__builtins__": None,
        "__builtin__": None,
        "__file__": None,
        "__name__": None,
        "__doc__": None,
        "__package__": None,
    },
    **{mod.__name__: mod for mod in [any, all, min, max, re, list, dict, zip]},
    **dict(getmembers(math, predicate=isbuiltin)),
}


def get_annotation_keys(header):
    for rec in header.records:
        if rec.get("ID") == "ANN":
            return list(map(str.strip, rec.get("Description").split("'")[1].split("|")))
    return []


def parse_annotation_entry(entry: str):
    return list(map(str.strip, entry.split("|")))


def filter_annotation_entries(entries: list, ann_filter_expression: str):
    for entry in entries:
        env = dict(zip(annotation_keys, parse_annotation_entry(entry)))
        if eval(ann_filter_expression, globals_whitelist, env):
            yield entry


def filter_vcf(
    vcf: VariantFile, filter_expression: str, ann_filter_expression: str
) -> Iterator[VariantRecord]:
    header = vcf.header

    env = dict()

    for name in header.info:
        env[name] = None

    annotation_keys = get_annotation_keys(header)

    for record in vcf:
        # obtain annotation entries
        ann = dict(
            zip(
                annotation_keys,
                zip(
                    *(
                        parse_annotation_entry(entry)
                        for entry in record.info.get("ANN", [])
                    )
                ),
            )
        )

        # setup filter expression env
        for key in record.info:
            if key != "ANN":
                env[key] = record.info[key]
        env["ANN"] = ann

        if not filter_expression or eval(filter_expression, globals_whitelist, env):
            if ann_filter_expression:
                # filter annotation entries
                ann = record.info.get("ANN")
                if not ann:
                    filtered_ann = list(
                        filter_annotation_entries(ann, ann_filter_expression)
                    )
                    if not filtered_ann:
                        # skip this record if filter removed all annotations
                        continue
                    record.info["ANN"] = filtered_ann

            yield record


def check_filter_expression(expression):
    if ".__" in expression or ";" in expression:
        raise ValueError("basic sanity check failed")  # TODO: better error message


def main():
    parser = argparse.ArgumentParser()
    parser.add_argument("vcf", help="The file containing the variants.")
    parser.add_argument(
        "--filter-expression", help="An expression to filter the variants."
    )
    parser.add_argument(
        "--ann-filter-expression",
        help="Filter annotation entries. If this removes all annotations, "
        "the variant is removed as well.",
    )
    args = parser.parse_args()
<<<<<<< HEAD

    check_filter_expression(args.filter_expression)
    check_filter_expression(args.ann_filter_expression)
=======
    expression = args.expression
    if ".__" in expression:
        raise ValueError("basic sanity check failed")
>>>>>>> bab24a99

    with VariantFile(args.vcf) as vcf:
        with VariantFile("-", "w", header=vcf.header) as out:
            for record in filter_vcf(
                vcf, args.filter_expression, args.ann_filter_expression
            ):
                out.write(record)<|MERGE_RESOLUTION|>--- conflicted
+++ resolved
@@ -90,7 +90,7 @@
 
 
 def check_filter_expression(expression):
-    if ".__" in expression or ";" in expression:
+    if ".__" in expression:
         raise ValueError("basic sanity check failed")  # TODO: better error message
 
 
@@ -106,15 +106,6 @@
         "the variant is removed as well.",
     )
     args = parser.parse_args()
-<<<<<<< HEAD
-
-    check_filter_expression(args.filter_expression)
-    check_filter_expression(args.ann_filter_expression)
-=======
-    expression = args.expression
-    if ".__" in expression:
-        raise ValueError("basic sanity check failed")
->>>>>>> bab24a99
 
     with VariantFile(args.vcf) as vcf:
         with VariantFile("-", "w", header=vcf.header) as out:
