try:
    from importlib.metadata import version, PackageNotFoundError  # type: ignore
except ImportError:  # pragma: no cover
    from importlib_metadata import version, PackageNotFoundError  # type: ignore
try:
    __version__ = version(__name__)
except PackageNotFoundError:  # pragma: no cover
    __version__ = "unknown"

import argparse
import ast
import math
import re
import sys
from collections import defaultdict
from functools import lru_cache
from sys import stderr
from typing import Iterator, List, Dict, Any, Set, Tuple

import yaml
from pysam import VariantFile, VariantRecord, VariantHeader

from vembrane.ann_types import NA, type_info, ANN_TYPER
from vembrane.errors import (
    UnknownAnnotation,
    UnknownInfoField,
    InvalidExpression,
    UnknownFormatField,
    UnknownSample,
    VembraneError,
)

globals_whitelist = {
    **{
        "__builtins__": {},
        "__builtin__": {},
        "__file__": None,
        "__name__": None,
        "__doc__": None,
        "__package__": None,
    },
    **{
        mod.__name__: mod
        for mod in [any, all, min, max, re, list, dict, set, tuple, zip, map, sum]
    },
    **{name: mod for name, mod in vars(math).items() if not name.startswith("__")},
}


class Sample:
    def __init__(self, record_idx: int, sample: str, format_data: Dict[str, Any]):
        self._record_idx = record_idx
        self._sample = sample
        self._data = format_data

    def update(self, items: Dict[str, Any]):
        self._data.update(items)

    def __getitem__(self, item):
        try:
            return self._data[item]
        except KeyError as ke:
            raise UnknownFormatField(self._record_idx, self._sample, ke)

    def __str__(self):
        return str(self._data)

    def __repr__(self):
        return self.__str__()


class Format:
    def __init__(
        self,
        record_idx: int,
        sample_formats: Dict[Sample, Dict[str, Any]],
        format_keys: Set[str],
    ):
        self._record_idx = record_idx
        self._sample_formats = sample_formats
        self._samples = sample_formats.keys()
        self._format_keys = format_keys

    def update(self, idx: int, record: VariantRecord):
        self._record_idx = idx
        for sample_name in self._samples:
            self._sample_formats[sample_name].update(
                {
                    fmt: record.samples[sample_name].get(fmt, NA)
                    for fmt in self._format_keys
                }
            )

    def __getitem__(self, item):
        try:
            return self._sample_formats[item]
        except KeyError as ke:
            raise UnknownSample(self._record_idx, ke)

    def __str__(self):
        return str(self._sample_formats)

    def __repr__(self):
        return self.__str__()


class Info:
    def __init__(self, record_idx: int, info_dict: Dict[str, Dict[str, Any]]):
        self._record_idx = record_idx
        self._info_dict = info_dict
        self._keys = info_dict.keys()

    def update(self, idx: int, record: VariantRecord):
        self._record_idx = idx
        self._info_dict.update(
            {key: type_info(record.info.get(key, NA)) for key in self._keys}
        )

    def __getitem__(self, item):
        try:
            return self._info_dict[item]
        except KeyError as ke:
            raise UnknownInfoField(self._record_idx, ke)

    def __str__(self):
        return str(self._info_dict)

    def __repr__(self):
        return self.__str__()


class Annotation:
    def __init__(
        self,
        record_idx: int,
        annotation_data: Dict[str, Any],
        available_keys: List[Tuple[int, str]],
    ):
        self._record_idx = record_idx
        self._data = annotation_data
        self._keys = available_keys

    def update(self, idx: int, annotation: str):
        self._record_idx = idx
        split = annotation.split("|")

        self._data.update(
            dict(
                map(
                    lambda v: ANN_TYPER.convert(v[0], v[1]),
                    ((k, split[i].strip()) for i, k in self._keys),
                )
            ),
        )

    def __getitem__(self, item):
        try:
            return self._data[item]
        except KeyError as ke:
            raise UnknownAnnotation(self._record_idx, ke)

    def __str__(self):
        return str(self._data)

    def __repr__(self):
        return self.__str__()


def get_annotation_keys(header: VariantHeader, ann_key: str) -> List[str]:
    separator = "'"
    for rec in header.records:
        if rec.key == "VEP":
            separator = ":"
            continue
        if rec.get("ID") == ann_key:
            return list(
                map(str.strip, rec.get("Description").split(separator)[1].split("|"))
            )
    return []


@lru_cache(maxsize=32)
def split_annotation_entry(entry: str,) -> List[str]:
    return list(map(str.strip, entry.split("|")))


class Expression:
    def __init__(self, expression: str, ann_key: str = "ANN"):
        self._ann_key = ann_key
        self._raw_expression = expression
        self._has_ann = any(
            hasattr(node, "id") and isinstance(node, ast.Name) and node.id == ann_key
            for node in ast.walk(ast.parse(expression))
        )

    def annotation_key(self) -> str:
        return self._ann_key

    def filters_annotations(self) -> bool:
        return self._has_ann

    @property
    def raw_expression(self) -> str:
        return self._raw_expression

    def __str__(self):
        return self._raw_expression

    def __repr__(self):
        return self.__str__()


class Environment:
    def __init__(self, expression: Expression, vcf_header: VariantHeader):
        # We only wish to access (and in the case of ANN, parse) the fields that
        # are part of the expression. To do that, we build the AST for the expression…
        tree = ast.parse(expression.raw_expression)

        # … and get all nodes that correspond to fields/symbols/:
        # `names` contains *all* nodes that refer to a Constant/Name/Str/…
        # (note that we have to check for Str explicitly for python 3.7 support).
        # so there may be some names in there that we do not really need
        # (but they don't bother us)
        names = (
            set(node.id for node in ast.walk(tree) if hasattr(node, "id"))
            | set(
                node.value for node in ast.walk(tree) if isinstance(node, ast.Constant)
            )
            | set(node.s for node in ast.walk(tree) if isinstance(node, ast.Str))
        )

        # Restrict names/strings/identifiers/functions/symbols to the ones actually
        # seen in the expression. We use `names` here for everything, even though we
        # sometimes get false positives, i.e. when using an entry `FOO` of `FORMAT`
        # in the expression while there's also `FOO` in `INFO`.
        # (That shouldn't make much of a difference, but if it does, we can check
        # for a node's parent [e.g. is it `INFO` or `FORMAT` or …])
        available_info_fields = set(vcf_header.info) & names
        available_sample_names = set(vcf_header.samples) & names
        available_format_keys = set(vcf_header.formats) & names
        avaible_vcf_fields = {
            "QUAL",
            "FILTER",
            "ID",
            "CHROM",
            "POS",
            "REF",
            "ALT",
            "SAMPLES",
        } & names
        available_symbols = globals_whitelist.keys() & names
        self.globals = {key: globals_whitelist[key] for key in available_symbols}

        ann_field_name = expression.annotation_key()
        annotation_keys = get_annotation_keys(vcf_header, ann_field_name)
        # For the annotation keys, we have to keep track of their indices,
        # since the annotation values are a string joined by (usually) '|',
        # i.e. when splitting at '|', extract only the values at certain indices.
        available_annotation_keys = [
            (i, k) for i, k in enumerate(annotation_keys) if k in names
        ]

        self.idx = -1  # Consider changing this to None

        # For INFO, ANN and FORMAT, build empty containers
        # (with keys appearing in the expression set to some default)
        self.info = Info(
            record_idx=self.idx,
            info_dict={
                info_key: {}
                for info_key in available_info_fields
                if info_key != ann_field_name
            },
        )
        self.annotation = Annotation(
            record_idx=self.idx,
            annotation_data={field: None for (_, field) in available_annotation_keys},
            available_keys=available_annotation_keys,
        )
        self.sample_names = available_sample_names
        self.formats = Format(
            record_idx=self.idx,
            sample_formats={
                sample: Sample(record_idx=self.idx, sample=sample, format_data={})
                for sample in self.sample_names
            },
            format_keys=available_format_keys,
        )

        # These are the usual VCF columns (plus "SAMPLES")…
        self.field_lookup = {
            "CHROM": lambda record: record.chrom,
            "POS": lambda record: record.pos,
            "ID": lambda record: record.id,
            "QUAL": lambda record: type_info(record.qual),
            "FILTER": lambda record: record.filter,
            "REF": lambda record: record.alleles[0],
            "ALT": lambda record: record.alleles[1:],
            "SAMPLES": lambda record: list(record.samples),
        }

        # … but we don't need all of them, so remove unneeded fields:
        for field in self.field_lookup.keys() - set(avaible_vcf_fields):
            self.field_lookup.pop(field, None)

        # Build the env dict used for `eval`
        self.env = {
            "INFO": self.info,
            "FORMAT": self.formats,
            ann_field_name: self.annotation,
        }

    def update(self, idx: int, record: VariantRecord):
        self.idx = idx
        for field, get_field_value in self.field_lookup.items():
            self.env[field] = get_field_value(record)
        self.info.update(idx, record)
        self.formats.update(idx, record)

    def update_annotation(self, annotation: str):
        self.annotation.update(self.idx, annotation)

    def evaluate(self, expression: Expression) -> bool:
        return eval(expression.raw_expression, self.globals, self.env)

    def evaluate_with_ann(self, expression: Expression, annotation: str) -> bool:
        self.update_annotation(annotation)
        return self.evaluate(expression)

    def __str__(self):
        return (
            f"INFO: {self.info}\n"
            f"FORMAT: {self.formats}\n"
            f"ANN: {self.annotation}\n"
            "\n".join(
                f"{field}: {self.env[field]}" for field in self.field_lookup.keys()
            )
        )

    def __repr__(self):
        self.__str__()


def filter_vcf(
    vcf: VariantFile, expression: Expression, keep_unmatched: bool = False,
) -> Iterator[VariantRecord]:

    ann_key = expression.annotation_key()
    env = Environment(expression, vcf.header)

    for idx, record in enumerate(vcf):
        # update the environment with data from the record
        env.update(idx, record)

        # TODO move this block to `Environment.evaluate(…)`
        if expression.filters_annotations():
            # if the expression contains a reference to the ANN field
            # get all annotations from the record.info field
            # (or supply an empty ANN value if the record has no ANN field)
            annotations = dict(record.info).get(ann_key, [""])
            #  … and only keep the annotations where the expression evaluates to true
            filtered_annotations = [
                annotation
                for annotation in annotations
                if env.evaluate_with_ann(expression, annotation)
            ]
            if not filtered_annotations:
                # skip this record if filter removed all annotations
                continue
            elif not keep_unmatched and (len(annotations) != len(filtered_annotations)):
                # update annotations if they have actually been filtered
                record.info[ann_key] = filtered_annotations
            yield record
        else:
            # otherwise, the annotations are irrelevant w.r.t. the expression,
            # so we can omit them
            if env.evaluate(expression):
                yield record
            else:
                continue


def statistics(
    records: Iterator[VariantRecord], vcf: VariantFile, filename: str, ann_key: str
) -> Iterator[VariantRecord]:
    annotation_keys = get_annotation_keys(vcf.header, ann_key)
    counter = defaultdict(lambda: defaultdict(lambda: 0))
    for record in records:
<<<<<<< HEAD
        for annotation in record.info["ANN"]:
            for key, value in zip(annotation_keys, split_annotation_entry(annotation)):
=======
        for annotation in record.info[ann_key]:
            for key, value in zip(annotation_keys, parse_annotation_entry(annotation)):
>>>>>>> 32a7474c
                if value:
                    counter[key][value] += 1
        yield record

    # reduce dicts with many items, to just one counter
    for key, subdict in counter.items():
        if len(subdict) > 10:
            counter[key] = f"#{len(subdict)}"

    yaml.add_representer(defaultdict, yaml.representer.Representer.represent_dict)
    with open(filename, "w") as out:
        yaml.dump(dict(counter), out)


def check_filter_expression(expression: str,) -> str:
    if ".__" in expression:
        raise InvalidExpression(expression, "The expression must not contain '.__'")
    try:
        tree = ast.parse(expression, mode="eval")
        if isinstance(tree.body, (ast.BoolOp, ast.Compare)):
            return expression
        else:
            # TODO possibly check for ast.Call, func return type
            return expression
    except SyntaxError:
        raise InvalidExpression(
            expression, "The expression has to be syntactically correct."
        )


def main():
    parser = argparse.ArgumentParser()
    parser.add_argument("vcf", help="The file containing the variants.")
    parser.add_argument(
        "expression",
        type=check_filter_expression,
        help="Filter variants and annotations. If this removes all annotations, "
        "the variant is removed as well.",
    )
    parser.add_argument(
        "--output",
        "-o",
        default="-",
        help="Output file, if not specified, output is written to STDOUT.",
    )
    parser.add_argument(
        "--output-fmt",
        "-O",
        default="vcf",
        choices=["vcf", "bcf", "uncompressed-bcf"],
        help="Output format.",
    )
    parser.add_argument(
        "--annotation-key",
        "-k",
        metavar="FIELDNAME",
        default="ANN",
        help="The INFO key for the annotation field.",
    )
    parser.add_argument(
        "--statistics",
        "-s",
        metavar="FILE",
        default=None,
        help="Write statistics to this file.",
    )
    parser.add_argument(
        "--keep-unmatched",
        default=False,
        action="store_true",
        help="Keep all annotations of a variant if at least one of them passes "
        "the expression.",
    )
    args = parser.parse_args()
    expression = Expression(args.expression, ann_key=args.annotation_key)

    with VariantFile(args.vcf) as vcf:
        fmt = ""
        if args.output_fmt == "bcf":
            fmt = "b"
        elif args.output_fmt == "uncompressed-bcf":
            fmt = "u"

        header: VariantHeader = vcf.header
        header.add_meta("vembraneVersion", __version__)
        header.add_meta(
            "vembraneCmd",
            "vembrane "
            + " ".join(
                "'" + arg.replace("'", '"') + '"' if " " in arg else arg
                for arg in sys.argv[1:]
            ),
        )

        with VariantFile(args.output, "w" + fmt, header=header,) as out:
            records = filter_vcf(vcf, expression, keep_unmatched=args.keep_unmatched,)
            if args.statistics is not None:
                records = statistics(records, vcf, args.statistics, args.annotation_key)

            try:
                for record in records:
                    out.write(record)
            except VembraneError as ve:
                print(ve, file=stderr)
                exit(1)<|MERGE_RESOLUTION|>--- conflicted
+++ resolved
@@ -386,13 +386,8 @@
     annotation_keys = get_annotation_keys(vcf.header, ann_key)
     counter = defaultdict(lambda: defaultdict(lambda: 0))
     for record in records:
-<<<<<<< HEAD
-        for annotation in record.info["ANN"]:
-            for key, value in zip(annotation_keys, split_annotation_entry(annotation)):
-=======
         for annotation in record.info[ann_key]:
             for key, value in zip(annotation_keys, parse_annotation_entry(annotation)):
->>>>>>> 32a7474c
                 if value:
                     counter[key][value] += 1
         yield record
